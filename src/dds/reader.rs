--- conflicted
+++ resolved
@@ -38,22 +38,13 @@
 } // placeholder
 
 impl Reader {
-<<<<<<< HEAD
   pub fn new(guid: GUID, history_cache: Arc<Mutex<HistoryCache>>) -> Reader {
     let (register_reader, set_readiness_of_reader) = Registration::new2();
 
-=======
-  pub fn new(guid: GUID) -> Reader {
-    let (register_reader, set_readiness_of_reader) = Registration::new2();
->>>>>>> d41a065f
     Reader {
       set_readiness: set_readiness_of_reader,
-<<<<<<< HEAD
       registration: register_reader,
       history_cache,
-=======
-      history_cache: HistoryCache::new(),
->>>>>>> d41a065f
       entity_attributes: EntityAttributes { guid },
       enpoint_attributes: EndpointAttributes::default(),
 
@@ -67,7 +58,6 @@
   // and user messages
 
   // TODO Used for test/debugging purposes
-<<<<<<< HEAD
   pub fn get_history_cache_change_data(&self, sequence_number: SequenceNumber) -> Option<Data>{
     println!("history cache !!!! {:?}",self.history_cache.lock().unwrap().get_change(sequence_number).unwrap());
     self.history_cache.lock().unwrap().get_change(sequence_number).unwrap().data_value.clone()
@@ -79,26 +69,6 @@
     let history_cache = self.history_cache.lock().unwrap();
     let start =  history_cache.get_seq_num_min();
     let end = history_cache.get_seq_num_max();    
-=======
-  pub fn get_history_cache_change_data(&self, sequence_number: SequenceNumber) -> Option<&Data> {
-    println!(
-      "history cache !!!! {:?}",
-      self.history_cache.get_change(sequence_number).unwrap()
-    );
-    let a = self
-      .history_cache
-      .get_change(sequence_number)
-      .unwrap()
-      .data_value
-      .as_ref();
-    return a;
-  }
-
-  // TODO Used for test/debugging purposes
-  pub fn get_history_cache_sequence_start_and_end_numbers(&self) -> Vec<SequenceNumber> {
-    let start = self.history_cache.get_seq_num_min();
-    let end = self.history_cache.get_seq_num_max();
->>>>>>> d41a065f
     return vec![start.unwrap().clone(), end.unwrap().clone()];
   }
 
@@ -181,11 +151,7 @@
   // update history cache
   fn make_cache_change(&mut self, data: Data) {
     let change = CacheChange::new(self.get_guid(), data.writer_sn, Some(data));
-<<<<<<< HEAD
     self.history_cache.lock().unwrap().add_change(change);
-=======
-    self.history_cache.add_change(change);
->>>>>>> d41a065f
   }
 
   // notifies DataReaders (or any listeners that history cache has changed for this reader)
@@ -248,11 +214,7 @@
   fn rtpsreader_handle_data() {
     let new_guid = GUID::new();
 
-<<<<<<< HEAD
     let mut new_reader = Reader::new(new_guid, Arc::new(Mutex::new(HistoryCache::new())));
-=======
-    let mut new_reader = Reader::new(new_guid);
->>>>>>> d41a065f
 
     let d = Data::default();
     let d_seqnum = d.writer_sn;
@@ -260,7 +222,6 @@
 
     let change = CacheChange::new(new_reader.get_guid(), d_seqnum, Some(d));
 
-<<<<<<< HEAD
     assert_eq!(
       new_reader
         .history_cache
@@ -270,10 +231,6 @@
         .unwrap(),
       &change
     );
-=======
-    let res = new_reader.history_cache.get_change(d_seqnum);
-    assert_eq!(*res.unwrap(), change);
->>>>>>> d41a065f
   }
 
   #[test]
@@ -349,15 +306,11 @@
       .add_change(change.clone());
     changes.push(change);
     let change = CacheChange::new(new_reader.get_guid(), SequenceNumber::from(3), Some(d));
-<<<<<<< HEAD
     new_reader
       .history_cache
       .lock()
       .unwrap()
       .add_change(change.clone());
-=======
-    new_reader.history_cache.add_change(change.clone());
->>>>>>> d41a065f
     changes.push(change);
 
     let hb_none = Heartbeat {
@@ -384,15 +337,11 @@
 
     for i in 0..n {
       let change = CacheChange::new(reader.get_guid(), SequenceNumber::from(i), Some(d.clone()));
-<<<<<<< HEAD
       reader
         .history_cache
         .lock()
         .unwrap()
         .add_change(change.clone());
-=======
-      reader.history_cache.add_change(change.clone());
->>>>>>> d41a065f
       changes.push(change);
     }
 
@@ -413,7 +362,6 @@
     reader.handle_gap_msg(gap);
 
     assert_eq!(
-<<<<<<< HEAD
       reader
         .history_cache
         .lock()
@@ -491,45 +439,6 @@
         .lock()
         .unwrap()
         .get_change(SequenceNumber::from(9)),
-=======
-      reader.history_cache.get_change(SequenceNumber::from(0)),
-      Some(&changes[0])
-    );
-    assert_eq!(
-      reader.history_cache.get_change(SequenceNumber::from(1)),
-      None
-    );
-    assert_eq!(
-      reader.history_cache.get_change(SequenceNumber::from(2)),
-      None
-    );
-    assert_eq!(
-      reader.history_cache.get_change(SequenceNumber::from(3)),
-      None
-    );
-    assert_eq!(
-      reader.history_cache.get_change(SequenceNumber::from(4)),
-      Some(&changes[4])
-    );
-    assert_eq!(
-      reader.history_cache.get_change(SequenceNumber::from(5)),
-      None
-    );
-    assert_eq!(
-      reader.history_cache.get_change(SequenceNumber::from(6)),
-      Some(&changes[6])
-    );
-    assert_eq!(
-      reader.history_cache.get_change(SequenceNumber::from(7)),
-      None
-    );
-    assert_eq!(
-      reader.history_cache.get_change(SequenceNumber::from(8)),
-      Some(&changes[8])
-    );
-    assert_eq!(
-      reader.history_cache.get_change(SequenceNumber::from(9)),
->>>>>>> d41a065f
       Some(&changes[9])
     );
   }
